--- conflicted
+++ resolved
@@ -1,4 +1,3 @@
-<<<<<<< HEAD
 ver 0.21 (not yet released)
 * protocol
   - "tagtypes" can be used to hide tags
@@ -22,9 +21,8 @@
 * mixer
   - sndio: new mixer plugin
 * require GCC 5.0
-=======
+
 ver 0.20.16 (not yet released)
->>>>>>> 354104f9
 
 ver 0.20.15 (2018/01/05)
 * queue: fix crash after seek failure
