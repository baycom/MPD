/*
 * Copyright 2003-2017 The Music Player Daemon Project
 * http://www.musicpd.org
 *
 * This program is free software; you can redistribute it and/or modify
 * it under the terms of the GNU General Public License as published by
 * the Free Software Foundation; either version 2 of the License, or
 * (at your option) any later version.
 *
 * This program is distributed in the hope that it will be useful,
 * but WITHOUT ANY WARRANTY; without even the implied warranty of
 * MERCHANTABILITY or FITNESS FOR A PARTICULAR PURPOSE.  See the
 * GNU General Public License for more details.
 *
 * You should have received a copy of the GNU General Public License along
 * with this program; if not, write to the Free Software Foundation, Inc.,
 * 51 Franklin Street, Fifth Floor, Boston, MA 02110-1301 USA.
 */

#ifndef MPD_FS_FILE_INFO_HXX
#define MPD_FS_FILE_INFO_HXX

#include "check.h"
#include "Path.hxx"
#include "system/Error.hxx"

<<<<<<< HEAD
#ifdef WIN32
=======
#include <stdint.h>

#ifdef _WIN32
>>>>>>> f1ef9f9d
#include <fileapi.h>
#else
#include <sys/stat.h>
#endif

<<<<<<< HEAD
#include <chrono>

#include <stdint.h>

#ifdef WIN32
=======
#ifdef _WIN32
>>>>>>> f1ef9f9d

static inline constexpr uint64_t
ConstructUint64(DWORD lo, DWORD hi)
{
	return uint64_t(lo) | (uint64_t(hi) << 32);
}

static constexpr time_t
FileTimeToTimeT(FILETIME ft)
{
	return (ConstructUint64(ft.dwLowDateTime, ft.dwHighDateTime)
		- 116444736000000000) / 10000000;
}

static std::chrono::system_clock::time_point
FileTimeToChrono(FILETIME ft)
{
	// TODO: eliminate the time_t roundtrip, preserve sub-second resolution
	return std::chrono::system_clock::from_time_t(FileTimeToTimeT(ft));
}

#endif

class FileInfo {
	friend bool GetFileInfo(Path path, FileInfo &info,
				bool follow_symlinks);
	friend class FileReader;

#ifdef _WIN32
	WIN32_FILE_ATTRIBUTE_DATA data;
#else
	struct stat st;
#endif

public:
	FileInfo() = default;

	FileInfo(Path path, bool follow_symlinks=true) {
		if (!GetFileInfo(path, *this, follow_symlinks)) {
#ifdef _WIN32
			throw FormatLastError("Failed to access %s",
					      path.ToUTF8().c_str());
#else
			throw FormatErrno("Failed to access %s",
					  path.ToUTF8().c_str());
#endif
		}
	}

	bool IsRegular() const {
#ifdef _WIN32
		return (data.dwFileAttributes &
			(FILE_ATTRIBUTE_DIRECTORY|FILE_ATTRIBUTE_DEVICE)) == 0;
#else
		return S_ISREG(st.st_mode);
#endif
	}

	bool IsDirectory() const {
#ifdef _WIN32
		return data.dwFileAttributes & FILE_ATTRIBUTE_DIRECTORY;
#else
		return S_ISDIR(st.st_mode);
#endif
	}

	uint64_t GetSize() const {
#ifdef _WIN32
		return ConstructUint64(data.nFileSizeLow, data.nFileSizeHigh);
#else
		return st.st_size;
#endif
	}

<<<<<<< HEAD
	std::chrono::system_clock::time_point GetModificationTime() const {
#ifdef WIN32
		return FileTimeToChrono(data.ftLastWriteTime);
=======
	time_t GetModificationTime() const {
#ifdef _WIN32
		return FileTimeToTimeT(data.ftLastWriteTime);
>>>>>>> f1ef9f9d
#else
		return std::chrono::system_clock::from_time_t(st.st_mtime);
#endif
	}

#ifndef _WIN32
	uid_t GetUid() const {
		return st.st_uid;
	}

	mode_t GetMode() const {
		return st.st_mode;
	}

	dev_t GetDevice() const {
		return st.st_dev;
	}

	ino_t GetInode() const {
		return st.st_ino;
	}
#endif
};

inline bool
GetFileInfo(Path path, FileInfo &info, bool follow_symlinks=true)
{
#ifdef _WIN32
	(void)follow_symlinks;
	return GetFileAttributesEx(path.c_str(), GetFileExInfoStandard,
				   &info.data);
#else
	int ret = follow_symlinks
		? stat(path.c_str(), &info.st)
		: lstat(path.c_str(), &info.st);
	return ret == 0;
#endif
}

#endif<|MERGE_RESOLUTION|>--- conflicted
+++ resolved
@@ -24,27 +24,17 @@
 #include "Path.hxx"
 #include "system/Error.hxx"
 
-<<<<<<< HEAD
-#ifdef WIN32
-=======
-#include <stdint.h>
-
 #ifdef _WIN32
->>>>>>> f1ef9f9d
 #include <fileapi.h>
 #else
 #include <sys/stat.h>
 #endif
 
-<<<<<<< HEAD
 #include <chrono>
 
 #include <stdint.h>
 
-#ifdef WIN32
-=======
 #ifdef _WIN32
->>>>>>> f1ef9f9d
 
 static inline constexpr uint64_t
 ConstructUint64(DWORD lo, DWORD hi)
@@ -119,15 +109,9 @@
 #endif
 	}
 
-<<<<<<< HEAD
 	std::chrono::system_clock::time_point GetModificationTime() const {
-#ifdef WIN32
+#ifdef _WIN32
 		return FileTimeToChrono(data.ftLastWriteTime);
-=======
-	time_t GetModificationTime() const {
-#ifdef _WIN32
-		return FileTimeToTimeT(data.ftLastWriteTime);
->>>>>>> f1ef9f9d
 #else
 		return std::chrono::system_clock::from_time_t(st.st_mtime);
 #endif
