/*
 * Copyright 2003-2017 The Music Player Daemon Project
 * http://www.musicpd.org
 *
 * This program is free software; you can redistribute it and/or modify
 * it under the terms of the GNU General Public License as published by
 * the Free Software Foundation; either version 2 of the License, or
 * (at your option) any later version.
 *
 * This program is distributed in the hope that it will be useful,
 * but WITHOUT ANY WARRANTY; without even the implied warranty of
 * MERCHANTABILITY or FITNESS FOR A PARTICULAR PURPOSE.  See the
 * GNU General Public License for more details.
 *
 * You should have received a copy of the GNU General Public License along
 * with this program; if not, write to the Free Software Foundation, Inc.,
 * 51 Franklin Street, Fifth Floor, Boston, MA 02110-1301 USA.
 */

#include "config.h"
#include "Main.hxx"
#include "Instance.hxx"
#include "CommandLine.hxx"
#include "PlaylistFile.hxx"
#include "MusicChunk.hxx"
#include "StateFile.hxx"
#include "player/Thread.hxx"
#include "Mapper.hxx"
#include "Permission.hxx"
#include "Listen.hxx"
#include "client/Listener.hxx"
#include "client/Client.hxx"
#include "client/ClientList.hxx"
#include "command/AllCommands.hxx"
#include "Partition.hxx"
#include "tag/Config.hxx"
#include "ReplayGainGlobal.hxx"
#include "Idle.hxx"
#include "Log.hxx"
#include "LogInit.hxx"
#include "input/Init.hxx"
#include "event/Loop.hxx"
#include "fs/AllocatedPath.hxx"
#include "fs/Config.hxx"
#include "playlist/PlaylistRegistry.hxx"
#include "zeroconf/ZeroconfGlue.hxx"
#include "decoder/DecoderList.hxx"
#include "AudioParser.hxx"
#include "pcm/PcmConvert.hxx"
#include "unix/SignalHandlers.hxx"
#include "system/FatalError.hxx"
#include "thread/Slack.hxx"
#include "net/Init.hxx"
#include "lib/icu/Init.hxx"
#include "config/ConfigGlobal.hxx"
#include "config/Param.hxx"
#include "config/ConfigDefaults.hxx"
#include "config/ConfigOption.hxx"
#include "config/ConfigError.hxx"
#include "util/RuntimeError.hxx"

#ifdef ENABLE_DAEMON
#include "unix/Daemon.hxx"
#endif

#ifdef ENABLE_DATABASE
#include "db/update/Service.hxx"
#include "db/Configured.hxx"
#include "db/DatabasePlugin.hxx"
#include "db/plugins/simple/SimpleDatabasePlugin.hxx"
#include "storage/Configured.hxx"
#include "storage/CompositeStorage.hxx"
#ifdef ENABLE_INOTIFY
#include "db/update/InotifyUpdate.hxx"
#endif
#endif

#ifdef ENABLE_NEIGHBOR_PLUGINS
#include "neighbor/Glue.hxx"
#endif

#ifdef ENABLE_SQLITE
#include "sticker/StickerDatabase.hxx"
#endif

#ifdef ENABLE_ARCHIVE
#include "archive/ArchiveList.hxx"
#endif

#ifdef ANDROID
#include "java/Global.hxx"
#include "java/File.hxx"
#include "android/Environment.hxx"
#include "android/Context.hxx"
#include "fs/StandardDirectory.hxx"
#include "fs/FileSystem.hxx"
#include "org_musicpd_Bridge.h"
#endif

#ifdef ENABLE_SYSTEMD_DAEMON
#include <systemd/sd-daemon.h>
#endif

#include <stdlib.h>

#ifdef HAVE_LOCALE_H
#include <locale.h>
#endif

#ifdef __BLOCKS__
#include <dispatch/dispatch.h>
#endif

#include <limits.h>

static constexpr size_t KILOBYTE = 1024;
static constexpr size_t MEGABYTE = 1024 * KILOBYTE;

static constexpr size_t DEFAULT_BUFFER_SIZE = 4 * MEGABYTE;

static
#if GCC_OLDER_THAN(5,0)
/* gcc 4.x has no "constexpr" for std::max() */
const
#else
constexpr
#endif
size_t MIN_BUFFER_SIZE = std::max(CHUNK_SIZE * 32,
				  64 * KILOBYTE);

static constexpr unsigned DEFAULT_BUFFER_BEFORE_PLAY = 10;

#ifdef ANDROID
Context *context;
#endif

Instance *instance;

struct Config {
	ReplayGainConfig replay_gain;
};

static Config
LoadConfig()
{
	return {LoadReplayGainConfig()};
}

#ifdef ENABLE_DAEMON

static void
glue_daemonize_init(const struct options *options)
{
	daemonize_init(config_get_string(ConfigOption::USER, nullptr),
		       config_get_string(ConfigOption::GROUP, nullptr),
		       config_get_path(ConfigOption::PID_FILE));

	if (options->kill)
		daemonize_kill();
}

#endif

static void
glue_mapper_init()
{
	mapper_init(config_get_path(ConfigOption::PLAYLIST_DIR));
}

#ifdef ENABLE_DATABASE

static void
InitStorage(EventLoop &event_loop)
{
	auto storage = CreateConfiguredStorage(event_loop);
	if (storage == nullptr)
		return;

	CompositeStorage *composite = new CompositeStorage();
	instance->storage = composite;
	composite->Mount("", std::move(storage));
}

/**
 * Returns the database.  If this function returns false, this has not
 * succeeded, and the caller should create the database after the
 * process has been daemonized.
 */
static bool
glue_db_init_and_load(void)
{
	instance->database =
		CreateConfiguredDatabase(instance->event_loop,
					 instance->io_thread.GetEventLoop(),
					 *instance);
	if (instance->database == nullptr)
		return true;

	if (instance->database->GetPlugin().flags & DatabasePlugin::FLAG_REQUIRE_STORAGE) {
		InitStorage(instance->io_thread.GetEventLoop());

		if (instance->storage == nullptr) {
			delete instance->database;
			instance->database = nullptr;
			LogDefault(config_domain,
				   "Found database setting without "
				   "music_directory - disabling database");
			return true;
		}
	} else {
		if (IsStorageConfigured())
			LogDefault(config_domain,
				   "Ignoring the storage configuration "
				   "because the database does not need it");
	}

	try {
		instance->database->Open();
	} catch (...) {
		std::throw_with_nested(std::runtime_error("Failed to open database plugin"));
	}

	if (!instance->database->IsPlugin(simple_db_plugin))
		return true;

	SimpleDatabase &db = *(SimpleDatabase *)instance->database;
	instance->update = new UpdateService(instance->event_loop, db,
					     static_cast<CompositeStorage &>(*instance->storage),
					     *instance);

	/* run database update after daemonization? */
	return db.FileExists();
}

static bool
InitDatabaseAndStorage()
{
	const bool create_db = !glue_db_init_and_load();
	return create_db;
}

#endif

/**
 * Configure and initialize the sticker subsystem.
 */
static void
glue_sticker_init()
{
#ifdef ENABLE_SQLITE
	auto sticker_file = config_get_path(ConfigOption::STICKER_FILE);
	if (sticker_file.IsNull())
		return;

	sticker_global_init(std::move(sticker_file));
#endif
}

static void
glue_state_file_init()
{
	auto path_fs = config_get_path(ConfigOption::STATE_FILE);
	if (path_fs.IsNull()) {
#ifdef ANDROID
		const auto cache_dir = GetUserCacheDir();
		if (cache_dir.IsNull())
			return;

		path_fs = AllocatedPath::Build(cache_dir, "state");
#else
		return;
#endif
	}

	const auto interval =
		config_get_unsigned(ConfigOption::STATE_FILE_INTERVAL,
				    StateFile::DEFAULT_INTERVAL);

	instance->state_file = new StateFile(std::move(path_fs), interval,
					     instance->partitions.front(),
					     instance->event_loop);
	instance->state_file->Read();
}

/**
 * Initialize the decoder and player core, including the music pipe.
 */
static void
initialize_decoder_and_player(const ReplayGainConfig &replay_gain_config)
{
	const ConfigParam *param;

	size_t buffer_size;
	param = config_get_param(ConfigOption::AUDIO_BUFFER_SIZE);
	if (param != nullptr) {
		char *test;
		long tmp = strtol(param->value.c_str(), &test, 10);
		if (*test != '\0' || tmp <= 0 || tmp == LONG_MAX)
			FormatFatalError("buffer size \"%s\" is not a "
					 "positive integer, line %i",
					 param->value.c_str(), param->line);
		buffer_size = tmp * KILOBYTE;

		if (buffer_size < MIN_BUFFER_SIZE) {
			FormatWarning(config_domain, "buffer size %lu is too small, using %lu bytes instead",
				      (unsigned long)buffer_size,
				      (unsigned long)MIN_BUFFER_SIZE);
			buffer_size = MIN_BUFFER_SIZE;
		}
	} else
		buffer_size = DEFAULT_BUFFER_SIZE;

	const unsigned buffered_chunks = buffer_size / CHUNK_SIZE;

	if (buffered_chunks >= 1 << 15)
		FormatFatalError("buffer size \"%lu\" is too big",
				 (unsigned long)buffer_size);

	float perc;
	param = config_get_param(ConfigOption::BUFFER_BEFORE_PLAY);
	if (param != nullptr) {
		char *test;
		perc = strtod(param->value.c_str(), &test);
		if (*test != '%' || perc < 0 || perc > 100) {
			FormatFatalError("buffered before play \"%s\" is not "
					 "a positive percentage and less "
					 "than 100 percent, line %i",
					 param->value.c_str(), param->line);
		}

		if (perc > 80) {
			/* this upper limit should avoid deadlocks
			   which can occur because the DecoderThread
			   cannot ever fill the music buffer to
			   exactly 100%; a few chunks always need to
			   be available to generate silence in
			   Player::SendSilence() */
			FormatError(config_domain,
				    "buffer_before_play is too large (%f%%), capping at 80%%; please fix your configuration",
				    perc);
			perc = 80;
		}
	} else
		perc = DEFAULT_BUFFER_BEFORE_PLAY;

	unsigned buffered_before_play = (perc / 100) * buffered_chunks;
	if (buffered_before_play > buffered_chunks)
		buffered_before_play = buffered_chunks;

	const unsigned max_length =
		config_get_positive(ConfigOption::MAX_PLAYLIST_LENGTH,
				    DEFAULT_PLAYLIST_MAX_LENGTH);

	AudioFormat configured_audio_format = AudioFormat::Undefined();
	param = config_get_param(ConfigOption::AUDIO_OUTPUT_FORMAT);
	if (param != nullptr) {
		try {
			configured_audio_format = ParseAudioFormat(param->value.c_str(),
								   true);
		} catch (...) {
			std::throw_with_nested(FormatRuntimeError("error parsing line %i",
								  param->line));
		}
	}

	instance->partitions.emplace_back(*instance,
					  "default",
					  max_length,
					  buffered_chunks,
					  buffered_before_play,
					  configured_audio_format,
					  replay_gain_config);
	auto &partition = instance->partitions.back();

	try {
		param = config_get_param(ConfigOption::REPLAYGAIN);
		if (param != nullptr)
			partition.replay_gain_mode =
				FromString(param->value.c_str());
	} catch (...) {
		std::throw_with_nested(FormatRuntimeError("Failed to parse line %i",
							  param->line));
	}
}

inline void
Instance::BeginShutdownUpdate() noexcept
{
#ifdef ENABLE_DATABASE
#ifdef ENABLE_INOTIFY
	mpd_inotify_finish();
#endif

	if (update != nullptr)
		update->CancelAllAsync();
#endif
}

inline void
Instance::FinishShutdownUpdate() noexcept
{
#ifdef ENABLE_DATABASE
	delete update;
#endif
}

inline void
Instance::ShutdownDatabase() noexcept
{
#ifdef ENABLE_DATABASE
	if (instance->database != nullptr) {
		instance->database->Close();
		delete instance->database;
	}

	delete instance->storage;
#endif
}

inline void
Instance::BeginShutdownPartitions() noexcept
{
	for (auto &partition : partitions) {
		partition.pc.Kill();
		partition.listener.reset();
	}
}

inline void
Instance::FinishShutdownPartitions() noexcept
{
	partitions.clear();
}

void
Instance::OnIdle(unsigned flags)
{
	/* send "idle" notifications to all subscribed
	   clients */
	client_list->IdleAdd(flags);

	if (flags & (IDLE_PLAYLIST|IDLE_PLAYER|IDLE_MIXER|IDLE_OUTPUT) &&
	    state_file != nullptr)
		state_file->CheckModified();
}

#ifndef ANDROID

int main(int argc, char *argv[])
{
#ifdef _WIN32
	return win32_main(argc, argv);
#else
	return mpd_main(argc, argv);
#endif
}

#endif

static int
mpd_main_after_fork(const Config &config);

#ifdef ANDROID
static inline
#endif
int mpd_main(int argc, char *argv[])
try {
	struct options options;

#ifdef ENABLE_DAEMON
	daemonize_close_stdin();
#endif

#ifndef ANDROID
#ifdef HAVE_LOCALE_H
	/* initialize locale */
	setlocale(LC_CTYPE,"");
	setlocale(LC_COLLATE, "");
#endif
#endif

	IcuInit();

<<<<<<< HEAD
	winsock_init();
=======
	const ScopeNetInit net_init;

	io_thread_init();
>>>>>>> 0ebeaa9a
	config_global_init();

#ifdef ANDROID
	(void)argc;
	(void)argv;

	const auto sdcard = Environment::getExternalStorageDirectory();
	if (!sdcard.IsNull()) {
		const auto config_path =
			AllocatedPath::Build(sdcard, "mpd.conf");
		if (FileExists(config_path))
			ReadConfigFile(config_path);
	}
#else
	ParseCommandLine(argc, argv, options);
#endif

	const auto config = LoadConfig();

#ifdef ENABLE_DAEMON
	glue_daemonize_init(&options);
#endif

	TagLoadConfig();

	log_init(options.verbose, options.log_stderr);

	instance = new Instance();

#ifdef ENABLE_NEIGHBOR_PLUGINS
	instance->neighbors = new NeighborGlue();
	instance->neighbors->Init(instance->io_thread.GetEventLoop(),
				  *instance);

	if (instance->neighbors->IsEmpty()) {
		delete instance->neighbors;
		instance->neighbors = nullptr;
	}
#endif

	const unsigned max_clients =
		config_get_positive(ConfigOption::MAX_CONN, 10);
	instance->client_list = new ClientList(max_clients);

	initialize_decoder_and_player(config.replay_gain);

	listen_global_init(*instance->partitions.front().listener);

#ifdef ENABLE_DAEMON
	daemonize_set_user();
	daemonize_begin(options.daemon);
#endif

#ifdef __BLOCKS__
	/* Runs the OS X native event loop in the main thread, and runs
	   the rest of mpd_main on a new thread. This lets CoreAudio receive
	   route change notifications (e.g. plugging or unplugging headphones).
	   All hardware output on OS X ultimately uses CoreAudio internally.
	   This must be run after forking; if dispatch is called before forking,
	   the child process will have a broken internal dispatch state. */
	dispatch_async(dispatch_get_global_queue(DISPATCH_QUEUE_PRIORITY_DEFAULT, 0), ^{
		exit(mpd_main_after_fork(config));
	});
	dispatch_main();
	return EXIT_FAILURE; // unreachable, because dispatch_main never returns
#else
	return mpd_main_after_fork(config);
#endif
} catch (const std::exception &e) {
	LogError(e);
	return EXIT_FAILURE;
}

static int
mpd_main_after_fork(const Config &config)
try {
	ConfigureFS();

	glue_mapper_init();

	initPermissions();
	spl_global_init();
#ifdef ENABLE_ARCHIVE
	archive_plugin_init_all();
#endif

	pcm_convert_global_init();

	decoder_plugin_init_all();

#ifdef ENABLE_DATABASE
	const bool create_db = InitDatabaseAndStorage();
#endif

	glue_sticker_init();

	command_init();

	for (auto &partition : instance->partitions) {
		partition.outputs.Configure(instance->rtio_thread.GetEventLoop(),
					    config.replay_gain,
					    partition.pc);
		partition.UpdateEffectiveReplayGainMode();
	}

	client_manager_init();
	input_stream_global_init(instance->io_thread.GetEventLoop());
	playlist_list_global_init();

#ifdef ENABLE_DAEMON
	daemonize_commit();
#endif

#ifndef ANDROID
	setup_log_output();

	SignalHandlersInit(instance->event_loop);
#endif

	instance->io_thread.Start();
	instance->rtio_thread.Start();

#ifdef ENABLE_NEIGHBOR_PLUGINS
	if (instance->neighbors != nullptr)
		instance->neighbors->Open();
#endif

	ZeroconfInit(instance->event_loop);

	for (auto &partition : instance->partitions)
		StartPlayerThread(partition.pc);

#ifdef ENABLE_DATABASE
	if (create_db) {
		/* the database failed to load: recreate the
		   database */
		unsigned job = instance->update->Enqueue("", true);
		if (job == 0)
			FatalError("directory update failed");
	}
#endif

	glue_state_file_init();

#ifdef ENABLE_DATABASE
	if (config_get_bool(ConfigOption::AUTO_UPDATE, false)) {
#ifdef ENABLE_INOTIFY
		if (instance->storage != nullptr &&
		    instance->update != nullptr)
			mpd_inotify_init(instance->event_loop,
					 *instance->storage,
					 *instance->update,
					 config_get_unsigned(ConfigOption::AUTO_UPDATE_DEPTH,
							     INT_MAX));
#else
		FormatWarning(config_domain,
			      "inotify: auto_update was disabled. enable during compilation phase");
#endif
	}
#endif

	config_global_check();

	/* enable all audio outputs (if not already done by
	   playlist_state_restore() */
	for (auto &partition : instance->partitions)
		partition.pc.LockUpdateAudio();

#ifdef _WIN32
	win32_app_started();
#endif

	/* the MPD frontend does not care about timer slack; set it to
	   a huge value to allow the kernel to reduce CPU wakeups */
	SetThreadTimerSlackMS(100);

#ifdef ENABLE_SYSTEMD_DAEMON
	sd_notify(0, "READY=1");
#endif

	/* run the main loop */
	instance->event_loop.Run();

#ifdef _WIN32
	win32_app_stopping();
#endif

	/* cleanup */

	instance->BeginShutdownUpdate();

	if (instance->state_file != nullptr) {
		instance->state_file->Write();
		delete instance->state_file;
	}

	ZeroconfDeinit();

	instance->BeginShutdownPartitions();

	delete instance->client_list;

#ifdef ENABLE_NEIGHBOR_PLUGINS
	if (instance->neighbors != nullptr) {
		instance->neighbors->Close();
		delete instance->neighbors;
	}
#endif

	instance->FinishShutdownUpdate();
	instance->ShutdownDatabase();

#ifdef ENABLE_SQLITE
	sticker_global_finish();
#endif

	playlist_list_global_finish();
	input_stream_global_finish();

#ifdef ENABLE_DATABASE
	mapper_finish();
#endif

	DeinitFS();

	instance->FinishShutdownPartitions();
	command_finish();
	decoder_plugin_deinit_all();
#ifdef ENABLE_ARCHIVE
	archive_plugin_deinit_all();
#endif
	config_global_finish();
	instance->rtio_thread.Stop();
	instance->io_thread.Stop();
#ifndef ANDROID
	SignalHandlersFinish();
#endif
	delete instance;
	instance = nullptr;

#ifdef ENABLE_DAEMON
	daemonize_finish();
#endif

	IcuFinish();

	log_deinit();
	return EXIT_SUCCESS;
} catch (const std::exception &e) {
	LogError(e);
	return EXIT_FAILURE;
}

#ifdef ANDROID

gcc_visibility_default
JNIEXPORT void JNICALL
Java_org_musicpd_Bridge_run(JNIEnv *env, jclass, jobject _context)
{
	Java::Init(env);
	Java::File::Initialise(env);
	Environment::Initialise(env);

	context = new Context(env, _context);

	mpd_main(0, nullptr);

	delete context;
	Environment::Deinitialise(env);
}

gcc_visibility_default
JNIEXPORT void JNICALL
Java_org_musicpd_Bridge_shutdown(JNIEnv *, jclass)
{
	if (instance != nullptr)
		instance->Break();
}

#endif<|MERGE_RESOLUTION|>--- conflicted
+++ resolved
@@ -481,13 +481,8 @@
 
 	IcuInit();
 
-<<<<<<< HEAD
-	winsock_init();
-=======
 	const ScopeNetInit net_init;
 
-	io_thread_init();
->>>>>>> 0ebeaa9a
 	config_global_init();
 
 #ifdef ANDROID
