--- conflicted
+++ resolved
@@ -105,19 +105,11 @@
 /**
  * Copy PCM data from a non-empty AVFrame to an interleaved buffer.
  */
-<<<<<<< HEAD
 static ConstBuffer<void>
 copy_interleave_frame(const AVCodecContext &codec_context,
 		      const AVFrame &frame,
 		      FfmpegBuffer &global_buffer,
 		      Error &error)
-=======
-static int
-copy_interleave_frame(const AVCodecContext &codec_context,
-		      const AVFrame &frame,
-		      uint8_t **output_buffer,
-		      uint8_t **global_buffer, int *global_buffer_size)
->>>>>>> 70495aad
 {
 	assert(frame.nb_samples > 0);
 
@@ -127,7 +119,6 @@
 					   codec_context.channels,
 					   frame.nb_samples,
 					   codec_context.sample_fmt, 1);
-<<<<<<< HEAD
 	assert(data_size != 0);
 	if (data_size < 0) {
 		SetFfmpegError(error, data_size);
@@ -151,30 +142,6 @@
 			      av_get_bytes_per_sample(codec_context.sample_fmt));
 	} else {
 		output_buffer = frame.extended_data[0];
-=======
-	if (data_size <= 0)
-		return data_size;
-
-	if (av_sample_fmt_is_planar(codec_context.sample_fmt) &&
-	    codec_context.channels > 1) {
-		if(*global_buffer_size < data_size) {
-			av_freep(global_buffer);
-
-			*global_buffer = (uint8_t*)av_malloc(data_size);
-
-			if (!*global_buffer)
-				/* Not enough memory - shouldn't happen */
-				return AVERROR(ENOMEM);
-			*global_buffer_size = data_size;
-		}
-		*output_buffer = *global_buffer;
-		copy_interleave_frame2(*output_buffer, frame.extended_data,
-				       frame.nb_samples,
-				       codec_context.channels,
-				       av_get_bytes_per_sample(codec_context.sample_fmt));
-	} else {
-		*output_buffer = frame.extended_data[0];
->>>>>>> 70495aad
 	}
 
 	return { output_buffer, (size_t)data_size };
@@ -218,17 +185,10 @@
  */
 static DecoderCommand
 ffmpeg_send_packet(Decoder &decoder, InputStream &is,
-<<<<<<< HEAD
-		   AVPacket packet,
+		   AVPacket &&packet,
 		   AVCodecContext &codec_context,
 		   const AVStream &stream,
 		   AVFrame &frame,
-=======
-		   AVPacket &&packet,
-		   AVCodecContext &codec_context,
-		   const AVStream &stream,
-		   AVFrame *frame,
->>>>>>> 70495aad
 		   uint64_t min_frame, size_t pcm_frame_size,
 		   FfmpegBuffer &buffer)
 {
@@ -243,7 +203,6 @@
 				skip_bytes = pcm_frame_size * (min_frame - cur_frame);
 		} else
 			decoder_timestamp(decoder,
-<<<<<<< HEAD
 					  FfmpegTimeToDouble(pts,
 							     stream.time_base));
 	}
@@ -256,29 +215,6 @@
 		int len = avcodec_decode_audio4(&codec_context,
 						&frame, &got_frame,
 						&packet);
-=======
-					  time_from_ffmpeg(pts, stream.time_base));
-	}
-
-	uint8_t *output_buffer;
-
-	DecoderCommand cmd = DecoderCommand::NONE;
-	while (packet.size > 0 && cmd == DecoderCommand::NONE) {
-		int audio_size = 0;
-		int got_frame = 0;
-		int len = avcodec_decode_audio4(&codec_context,
-						frame, &got_frame,
-						&packet);
-		if (len >= 0 && got_frame) {
-			audio_size = copy_interleave_frame(codec_context,
-							   *frame,
-							   &output_buffer,
-							   buffer, buffer_size);
-			if (audio_size < 0)
-				len = audio_size;
-		}
-
->>>>>>> 70495aad
 		if (len < 0) {
 			/* if error, we skip the frame */
 			LogFfmpegError(len, "decoding failed, frame skipped");
@@ -314,11 +250,7 @@
 		}
 
 		cmd = decoder_data(decoder, is,
-<<<<<<< HEAD
 				   output_buffer.data, output_buffer.size,
-=======
-				   data, audio_size,
->>>>>>> 70495aad
 				   codec_context.bit_rate / 1000);
 	}
 	return cmd;
@@ -517,7 +449,7 @@
 		return;
 	}
 
-	int audio_stream = ffmpeg_find_audio_stream(*format_context);
+	int audio_stream = ffmpeg_find_audio_stream(format_context);
 	if (audio_stream == -1) {
 		LogError(ffmpeg_domain, "No audio stream inside");
 		return;
@@ -596,36 +528,8 @@
 
 	uint64_t min_frame = 0;
 
-<<<<<<< HEAD
 	DecoderCommand cmd = decoder_get_command(decoder);
 	while (cmd != DecoderCommand::STOP) {
-=======
-	DecoderCommand cmd;
-	do {
-		AVPacket packet;
-		if (av_read_frame(format_context, &packet) < 0)
-			/* end of file */
-			break;
-
-		if (packet.stream_index == audio_stream) {
-			cmd = ffmpeg_send_packet(decoder, input,
-						 std::move(packet),
-						 *codec_context,
-						 *av_stream,
-						 frame,
-						 min_frame, audio_format.GetFrameSize(),
-						 &interleaved_buffer, &interleaved_buffer_size);
-			min_frame = 0;
-		} else
-			cmd = decoder_get_command(decoder);
-
-#if LIBAVCODEC_VERSION_INT >= AV_VERSION_INT(56, 25, 100)
-		av_packet_unref(&packet);
-#else
-		av_free_packet(&packet);
-#endif
-
->>>>>>> 70495aad
 		if (cmd == DecoderCommand::SEEK) {
 			int64_t where =
 				ToFfmpegTime(decoder_seek_time(decoder),
@@ -656,7 +560,8 @@
 
 		if (packet.stream_index == audio_stream) {
 			cmd = ffmpeg_send_packet(decoder, input,
-						 packet, codec_context,
+						 std::move(packet),
+						 codec_context,
 						 av_stream,
 						 *frame,
 						 min_frame, audio_format.GetFrameSize(),
@@ -665,7 +570,11 @@
 		} else
 			cmd = decoder_get_command(decoder);
 
+#if LIBAVCODEC_VERSION_INT >= AV_VERSION_INT(56, 25, 100)
+		av_packet_unref(&packet);
+#else
 		av_free_packet(&packet);
+#endif
 	}
 
 #if LIBAVUTIL_VERSION_MAJOR >= 53
@@ -746,23 +655,6 @@
 		FfmpegOpenInput(stream.io, is.GetURI(), input_format);
 	if (f == nullptr)
 		return false;
-<<<<<<< HEAD
-=======
-	}
-
-	if (f->duration != (int64_t)AV_NOPTS_VALUE) {
-		const auto duration =
-			SongTime::FromScale<uint64_t>(f->duration,
-						      AV_TIME_BASE);
-		tag_handler_invoke_duration(handler, handler_ctx, duration);
-	}
-
-	ffmpeg_scan_dictionary(f->metadata, handler, handler_ctx);
-	int idx = ffmpeg_find_audio_stream(*f);
-	if (idx >= 0)
-		ffmpeg_scan_dictionary(f->streams[idx]->metadata,
-				       handler, handler_ctx);
->>>>>>> 70495aad
 
 	bool result = FfmpegScanStream(*f, handler, handler_ctx);
 	avformat_close_input(&f);
