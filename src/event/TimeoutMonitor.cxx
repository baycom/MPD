--- conflicted
+++ resolved
@@ -51,14 +51,6 @@
 void
 TimeoutMonitor::Run()
 {
-<<<<<<< HEAD
-=======
-#ifdef USE_EPOLL
 	active = true;
-#else
-	Cancel();
-#endif
-
->>>>>>> d16fb797
 	OnTimeout();
 }