/*
 * Copyright (C) 2003-2011 The Music Player Daemon Project
 * http://www.musicpd.org
 *
 * This program is free software; you can redistribute it and/or modify
 * it under the terms of the GNU General Public License as published by
 * the Free Software Foundation; either version 2 of the License, or
 * (at your option) any later version.
 *
 * This program is distributed in the hope that it will be useful,
 * but WITHOUT ANY WARRANTY; without even the implied warranty of
 * MERCHANTABILITY or FITNESS FOR A PARTICULAR PURPOSE.  See the
 * GNU General Public License for more details.
 *
 * You should have received a copy of the GNU General Public License along
 * with this program; if not, write to the Free Software Foundation, Inc.,
 * 51 Franklin Street, Fifth Floor, Boston, MA 02110-1301 USA.
 */

#include "config.h"
#include "player_thread.h"
#include "player_control.h"
#include "decoder_control.h"
#include "decoder_thread.h"
#include "output_all.h"
#include "pcm_volume.h"
#include "path.h"
#include "event_pipe.h"
#include "crossfade.h"
#include "song.h"
#include "tag.h"
#include "pipe.h"
#include "chunk.h"
#include "idle.h"
#include "main.h"
#include "buffer.h"
#include "mpd_error.h"

#include <glib.h>

#undef G_LOG_DOMAIN
#define G_LOG_DOMAIN "player_thread"

enum xfade_state {
	XFADE_DISABLED = -1,
	XFADE_UNKNOWN = 0,
	XFADE_ENABLED = 1
};

struct player {
	struct player_control *pc;

	struct decoder_control *dc;

	struct music_pipe *pipe;

	/**
	 * are we waiting for buffered_before_play?
	 */
	bool buffering;

	/**
	 * true if the decoder is starting and did not provide data
	 * yet
	 */
	bool decoder_starting;

	/**
	 * is the player paused?
	 */
	bool paused;

	/**
	 * is there a new song in pc.next_song?
	 */
	bool queued;

	/**
	 * the song currently being played
	 */
	struct song *song;

	/**
	 * is cross fading enabled?
	 */
	enum xfade_state xfade;

	/**
	 * has cross-fading begun?
	 */
	bool cross_fading;

	/**
	 * The number of chunks used for crossfading.
	 */
	unsigned cross_fade_chunks;

	/**
	 * The tag of the "next" song during cross-fade.  It is
	 * postponed, and sent to the output thread when the new song
	 * really begins.
	 */
	struct tag *cross_fade_tag;

	/**
	 * The current audio format for the audio outputs.
	 */
	struct audio_format play_audio_format;

	/**
	 * The time stamp of the chunk most recently sent to the
	 * output thread.  This attribute is only used if
	 * audio_output_all_get_elapsed_time() didn't return a usable
	 * value; the output thread can estimate the elapsed time more
	 * precisely.
	 */
	float elapsed_time;
};

static struct music_buffer *player_buffer;

static void
player_command_finished_locked(struct player_control *pc)
{
	assert(pc->command != PLAYER_COMMAND_NONE);

	pc->command = PLAYER_COMMAND_NONE;
	g_cond_signal(main_cond);
}

static void
player_command_finished(struct player_control *pc)
{
	player_lock(pc);
	player_command_finished_locked(pc);
	player_unlock(pc);
}

/**
 * Start the decoder.
 *
 * Player lock is not held.
 */
static void
player_dc_start(struct player *player, struct music_pipe *pipe)
{
	struct player_control *pc = player->pc;
	struct decoder_control *dc = player->dc;

	assert(player->queued || pc->command == PLAYER_COMMAND_SEEK);
	assert(pc->next_song != NULL);

	dc_start(dc, pc->next_song, player_buffer, pipe);
}

/**
 * Is the decoder still busy on the same song as the player?
 *
 * Note: this function does not check if the decoder is already
 * finished.
 */
static bool
player_dc_at_current_song(const struct player *player)
{
	assert(player != NULL);
	assert(player->pipe != NULL);

	return player->dc->pipe == player->pipe;
}

/**
 * Returns true if the decoder is decoding the next song (or has begun
 * decoding it, or has finished doing it), and the player hasn't
 * switched to that song yet.
 */
static bool
player_dc_at_next_song(const struct player *player)
{
	return player->dc->pipe != NULL && !player_dc_at_current_song(player);
}

/**
 * Stop the decoder and clears (and frees) its music pipe.
 *
 * Player lock is not held.
 */
static void
player_dc_stop(struct player *player)
{
	struct decoder_control *dc = player->dc;

	dc_stop(dc);

	if (dc->pipe != NULL) {
		/* clear and free the decoder pipe */

		music_pipe_clear(dc->pipe, player_buffer);

		if (dc->pipe != player->pipe)
			music_pipe_free(dc->pipe);

		dc->pipe = NULL;
	}
}

/**
 * After the decoder has been started asynchronously, wait for the
 * "START" command to finish.  The decoder may not be initialized yet,
 * i.e. there is no audio_format information yet.
 *
 * The player lock is not held.
 */
static bool
player_wait_for_decoder(struct player *player)
{
	struct player_control *pc = player->pc;
	struct decoder_control *dc = player->dc;

	assert(player->queued || pc->command == PLAYER_COMMAND_SEEK);
	assert(pc->next_song != NULL);

	player->queued = false;

	if (decoder_lock_has_failed(dc)) {
		player_lock(pc);
		pc->errored_song = dc->song;
		pc->error = PLAYER_ERROR_FILE;
		pc->next_song = NULL;
		player_unlock(pc);

		return false;
	}

	player->song = pc->next_song;
	player->elapsed_time = 0.0;

	/* set the "starting" flag, which will be cleared by
	   player_check_decoder_startup() */
	player->decoder_starting = true;

	player_lock(pc);

	/* update player_control's song information */
	pc->total_time = song_get_duration(pc->next_song);
	pc->bit_rate = 0;
	audio_format_clear(&pc->audio_format);

	/* clear the queued song */
	pc->next_song = NULL;

	player_unlock(pc);

	/* call syncPlaylistWithQueue() in the main thread */
	event_pipe_emit(PIPE_EVENT_PLAYLIST);

	return true;
}

/**
 * Returns the real duration of the song, comprising the duration
 * indicated by the decoder plugin.
 */
static double
real_song_duration(const struct song *song, double decoder_duration)
{
	assert(song != NULL);

	if (decoder_duration <= 0.0)
		/* the decoder plugin didn't provide information; fall
		   back to song_get_duration() */
		return song_get_duration(song);

	if (song->end_ms > 0 && song->end_ms / 1000.0 < decoder_duration)
		return (song->end_ms - song->start_ms) / 1000.0;

	return decoder_duration - song->start_ms / 1000.0;
}

/**
 * The decoder has acknowledged the "START" command (see
 * player_wait_for_decoder()).  This function checks if the decoder
 * initialization has completed yet.
 *
 * The player lock is not held.
 */
static bool
player_check_decoder_startup(struct player *player)
{
	struct player_control *pc = player->pc;
	struct decoder_control *dc = player->dc;

	assert(player->decoder_starting);

	decoder_lock(dc);

	if (decoder_has_failed(dc)) {
		/* the decoder failed */
		decoder_unlock(dc);

		player_lock(pc);
		pc->errored_song = dc->song;
		pc->error = PLAYER_ERROR_FILE;
		player_unlock(pc);

		return false;
	} else if (!decoder_is_starting(dc)) {
		/* the decoder is ready and ok */

		decoder_unlock(dc);

		if (audio_format_defined(&player->play_audio_format) &&
		    !audio_output_all_wait(pc, 1))
			/* the output devices havn't finished playing
			   all chunks yet - wait for that */
			return true;

		player_lock(pc);
		pc->total_time = real_song_duration(dc->song, dc->total_time);
		pc->audio_format = dc->in_audio_format;
		player_unlock(pc);

		player->play_audio_format = dc->out_audio_format;
		player->decoder_starting = false;

		if (!player->paused &&
		    !audio_output_all_open(&dc->out_audio_format,
					   player_buffer)) {
			char *uri = song_get_uri(dc->song);
			g_warning("problems opening audio device "
				  "while playing \"%s\"", uri);
			g_free(uri);

			player_lock(pc);
			pc->error = PLAYER_ERROR_AUDIO;

			/* pause: the user may resume playback as soon
			   as an audio output becomes available */
			pc->state = PLAYER_STATE_PAUSE;
			player_unlock(pc);

			player->paused = true;
			return true;
		}

		return true;
	} else {
		/* the decoder is not yet ready; wait
		   some more */
		player_wait_decoder(pc, dc);
		decoder_unlock(dc);

		return true;
	}
}

/**
 * Sends a chunk of silence to the audio outputs.  This is called when
 * there is not enough decoded data in the pipe yet, to prevent
 * underruns in the hardware buffers.
 *
 * The player lock is not held.
 */
static bool
player_send_silence(struct player *player)
{
	assert(audio_format_defined(&player->play_audio_format));

	struct music_chunk *chunk = music_buffer_allocate(player_buffer);
	if (chunk == NULL) {
		g_warning("Failed to allocate silence buffer");
		return false;
	}

#ifndef NDEBUG
	chunk->audio_format = player->play_audio_format;
#endif

	size_t frame_size =
		audio_format_frame_size(&player->play_audio_format);
	/* this formula ensures that we don't send
	   partial frames */
	unsigned num_frames = sizeof(chunk->data) / frame_size;

	chunk->times = -1.0; /* undefined time stamp */
	chunk->length = num_frames * frame_size;
	memset(chunk->data, 0, chunk->length);

	if (!audio_output_all_play(chunk)) {
		music_buffer_return(player_buffer, chunk);
		return false;
	}

	return true;
}

/**
 * This is the handler for the #PLAYER_COMMAND_SEEK command.
 *
 * The player lock is not held.
 */
static bool player_seek_decoder(struct player *player)
{
	struct player_control *pc = player->pc;
	struct song *song = pc->next_song;
	struct decoder_control *dc = player->dc;

	assert(pc->next_song != NULL);

	if (decoder_current_song(dc) != song) {
		/* the decoder is already decoding the "next" song -
		   stop it and start the previous song again */

		player_dc_stop(player);

		/* clear music chunks which might still reside in the
		   pipe */
		music_pipe_clear(player->pipe, player_buffer);

		/* re-start the decoder */
		player_dc_start(player, player->pipe);
		if (!player_wait_for_decoder(player)) {
			/* decoder failure */
			player_command_finished(pc);
			return false;
		}
	} else {
		if (!player_dc_at_current_song(player)) {
			/* the decoder is already decoding the "next" song,
			   but it is the same song file; exchange the pipe */
			music_pipe_clear(player->pipe, player_buffer);
			music_pipe_free(player->pipe);
			player->pipe = dc->pipe;
		}

		pc->next_song = NULL;
		player->queued = false;
	}

	/* wait for the decoder to complete initialization */

	while (player->decoder_starting) {
		if (!player_check_decoder_startup(player)) {
			/* decoder failure */
			player_command_finished(pc);
			return false;
		}
	}

	/* send the SEEK command */

	double where = pc->seek_where;
	if (where > pc->total_time)
		where = pc->total_time - 0.1;
	if (where < 0.0)
		where = 0.0;

	if (!dc_seek(dc, where + song->start_ms / 1000.0)) {
		/* decoder failure */
		player_command_finished(pc);
		return false;
	}

	player->elapsed_time = where;

	player_command_finished(pc);

	player->xfade = XFADE_UNKNOWN;

	/* re-fill the buffer after seeking */
	player->buffering = true;

	audio_output_all_cancel();

	return true;
}

/**
 * Player lock must be held before calling.
 */
static void player_process_command(struct player *player)
{
	struct player_control *pc = player->pc;
	G_GNUC_UNUSED struct decoder_control *dc = player->dc;

	switch (pc->command) {
	case PLAYER_COMMAND_NONE:
	case PLAYER_COMMAND_STOP:
	case PLAYER_COMMAND_EXIT:
	case PLAYER_COMMAND_CLOSE_AUDIO:
		break;

	case PLAYER_COMMAND_UPDATE_AUDIO:
		player_unlock(pc);
		audio_output_all_enable_disable();
		player_lock(pc);
		player_command_finished_locked(pc);
		break;

	case PLAYER_COMMAND_QUEUE:
		assert(pc->next_song != NULL);
		assert(!player->queued);
		assert(!player_dc_at_next_song(player));

		player->queued = true;
		player_command_finished_locked(pc);
		break;

	case PLAYER_COMMAND_PAUSE:
		player_unlock(pc);

		player->paused = !player->paused;
		if (player->paused) {
			audio_output_all_pause();
			player_lock(pc);

			pc->state = PLAYER_STATE_PAUSE;
		} else if (!audio_format_defined(&player->play_audio_format)) {
			/* the decoder hasn't provided an audio format
			   yet - don't open the audio device yet */
			player_lock(pc);

			pc->state = PLAYER_STATE_PLAY;
		} else if (audio_output_all_open(&player->play_audio_format, player_buffer)) {
			/* unpaused, continue playing */
			player_lock(pc);

			pc->state = PLAYER_STATE_PLAY;
		} else {
			/* the audio device has failed - rollback to
			   pause mode */
			pc->error = PLAYER_ERROR_AUDIO;

			player->paused = true;

			player_lock(pc);
		}

		player_command_finished_locked(pc);
		break;

	case PLAYER_COMMAND_SEEK:
		player_unlock(pc);
		player_seek_decoder(player);
		player_lock(pc);
		break;

	case PLAYER_COMMAND_CANCEL:
		if (pc->next_song == NULL) {
			/* the cancel request arrived too late, we're
			   already playing the queued song...  stop
			   everything now */
			pc->command = PLAYER_COMMAND_STOP;
			return;
		}

		if (player_dc_at_next_song(player)) {
			/* the decoder is already decoding the song -
			   stop it and reset the position */
			player_unlock(pc);
			player_dc_stop(player);
			player_lock(pc);
		}

		pc->next_song = NULL;
		player->queued = false;
		player_command_finished_locked(pc);
		break;

	case PLAYER_COMMAND_REFRESH:
		if (audio_format_defined(&player->play_audio_format) &&
		    !player->paused) {
			player_unlock(pc);
			audio_output_all_check();
			player_lock(pc);
		}

		pc->elapsed_time = audio_output_all_get_elapsed_time();
		if (pc->elapsed_time < 0.0)
			pc->elapsed_time = player->elapsed_time;

		player_command_finished_locked(pc);
		break;
	}
}

static void
update_song_tag(struct song *song, const struct tag *new_tag)
{
	if (song_is_file(song))
		/* don't update tags of local files, only remote
		   streams may change tags dynamically */
		return;

	struct tag *old_tag = song->tag;
	song->tag = tag_dup(new_tag);

	if (old_tag != NULL)
		tag_free(old_tag);

	/* the main thread will update the playlist version when he
	   receives this event */
	event_pipe_emit(PIPE_EVENT_TAG);

	/* notify all clients that the tag of the current song has
	   changed */
	idle_add(IDLE_PLAYER);
}

/**
 * Plays a #music_chunk object (after applying software volume).  If
 * it contains a (stream) tag, copy it to the current song, so MPD's
 * playlist reflects the new stream tag.
 *
 * Player lock is not held.
 */
static bool
play_chunk(struct player_control *pc,
	   struct song *song, struct music_chunk *chunk,
	   const struct audio_format *format)
{
	assert(music_chunk_check_format(chunk, format));

	if (chunk->tag != NULL)
		update_song_tag(song, chunk->tag);

	if (chunk->length == 0) {
		music_buffer_return(player_buffer, chunk);
		return true;
	}

<<<<<<< HEAD
	pc->bit_rate = chunk->bit_rate;
=======
	player_lock();
	pc.bit_rate = chunk->bit_rate;
	player_unlock();
>>>>>>> 838f7cd2

	/* send the chunk to the audio outputs */

	if (!audio_output_all_play(chunk))
		return false;

	pc->total_play_time += (double)chunk->length /
		audio_format_time_to_size(format);
	return true;
}

/**
 * Obtains the next chunk from the music pipe, optionally applies
 * cross-fading, and sends it to all audio outputs.
 *
 * @return true on success, false on error (playback will be stopped)
 */
static bool
play_next_chunk(struct player *player)
{
	struct player_control *pc = player->pc;
	struct decoder_control *dc = player->dc;

	if (!audio_output_all_wait(pc, 64))
		/* the output pipe is still large enough, don't send
		   another chunk */
		return true;

	unsigned cross_fade_position;
	struct music_chunk *chunk = NULL;
	if (player->xfade == XFADE_ENABLED &&
	    player_dc_at_next_song(player) &&
	    (cross_fade_position = music_pipe_size(player->pipe))
	    <= player->cross_fade_chunks) {
		/* perform cross fade */
		struct music_chunk *other_chunk =
			music_pipe_shift(dc->pipe);

		if (!player->cross_fading) {
			/* beginning of the cross fade - adjust
			   crossFadeChunks which might be bigger than
			   the remaining number of chunks in the old
			   song */
			player->cross_fade_chunks = cross_fade_position;
			player->cross_fading = true;
		}

		if (other_chunk != NULL) {
			chunk = music_pipe_shift(player->pipe);
			assert(chunk != NULL);
			assert(chunk->other == NULL);

			/* don't send the tags of the new song (which
			   is being faded in) yet; postpone it until
			   the current song is faded out */
			player->cross_fade_tag =
				tag_merge_replace(player->cross_fade_tag,
						  other_chunk->tag);
			other_chunk->tag = NULL;

			if (isnan(pc->mixramp_delay_seconds)) {
				chunk->mix_ratio = ((float)cross_fade_position)
					     / player->cross_fade_chunks;
			} else {
				chunk->mix_ratio = nan("");
			}

			if (music_chunk_is_empty(other_chunk)) {
				/* the "other" chunk was a music_chunk
				   which had only a tag, but no music
				   data - we cannot cross-fade that;
				   but since this happens only at the
				   beginning of the new song, we can
				   easily recover by throwing it away
				   now */
				music_buffer_return(player_buffer,
						    other_chunk);
				other_chunk = NULL;
			}

			chunk->other = other_chunk;
		} else {
			/* there are not enough decoded chunks yet */

			decoder_lock(dc);

			if (decoder_is_idle(dc)) {
				/* the decoder isn't running, abort
				   cross fading */
				decoder_unlock(dc);

				player->xfade = XFADE_DISABLED;
			} else {
				/* wait for the decoder */
				decoder_signal(dc);
				player_wait_decoder(pc, dc);
				decoder_unlock(dc);

				return true;
			}
		}
	}

	if (chunk == NULL)
		chunk = music_pipe_shift(player->pipe);

	assert(chunk != NULL);

	/* insert the postponed tag if cross-fading is finished */

	if (player->xfade != XFADE_ENABLED && player->cross_fade_tag != NULL) {
		chunk->tag = tag_merge_replace(chunk->tag,
					       player->cross_fade_tag);
		player->cross_fade_tag = NULL;
	}

	/* play the current chunk */

	if (!play_chunk(player->pc, player->song, chunk,
			&player->play_audio_format)) {
		music_buffer_return(player_buffer, chunk);

		player_lock(pc);

		pc->error = PLAYER_ERROR_AUDIO;

		/* pause: the user may resume playback as soon as an
		   audio output becomes available */
		pc->state = PLAYER_STATE_PAUSE;
		player->paused = true;

		player_unlock(pc);

		return false;
	}

	/* this formula should prevent that the decoder gets woken up
	   with each chunk; it is more efficient to make it decode a
	   larger block at a time */
	decoder_lock(dc);
	if (!decoder_is_idle(dc) &&
	    music_pipe_size(dc->pipe) <= (pc->buffered_before_play +
					 music_buffer_size(player_buffer) * 3) / 4)
		decoder_signal(dc);
	decoder_unlock(dc);

	return true;
}

/**
 * This is called at the border between two songs: the audio output
 * has consumed all chunks of the current song, and we should start
 * sending chunks from the next one.
 *
 * The player lock is not held.
 *
 * @return true on success, false on error (playback will be stopped)
 */
static bool
player_song_border(struct player *player)
{
	player->xfade = XFADE_UNKNOWN;

	char *uri = song_get_uri(player->song);
	g_message("played \"%s\"", uri);
	g_free(uri);

	music_pipe_free(player->pipe);
	player->pipe = player->dc->pipe;

	audio_output_all_song_border();

	if (!player_wait_for_decoder(player))
		return false;

	return true;
}

/*
 * The main loop of the player thread, during playback.  This is
 * basically a state machine, which multiplexes data between the
 * decoder thread and the output threads.
 */
static void do_play(struct player_control *pc, struct decoder_control *dc)
{
	struct player player = {
		.pc = pc,
		.dc = dc,
		.buffering = true,
		.decoder_starting = false,
		.paused = false,
		.queued = true,
		.song = NULL,
		.xfade = XFADE_UNKNOWN,
		.cross_fading = false,
		.cross_fade_chunks = 0,
		.cross_fade_tag = NULL,
		.elapsed_time = 0.0,
	};

	player_unlock(pc);

	player.pipe = music_pipe_new();

	player_dc_start(&player, player.pipe);
	if (!player_wait_for_decoder(&player)) {
		player_dc_stop(&player);
		player_command_finished(pc);
		music_pipe_free(player.pipe);
		event_pipe_emit(PIPE_EVENT_PLAYLIST);
		player_lock(pc);
		return;
	}

	player_lock(pc);
	pc->state = PLAYER_STATE_PLAY;
	player_command_finished_locked(pc);

	while (true) {
		player_process_command(&player);
		if (pc->command == PLAYER_COMMAND_STOP ||
		    pc->command == PLAYER_COMMAND_EXIT ||
		    pc->command == PLAYER_COMMAND_CLOSE_AUDIO) {
			player_unlock(pc);
			audio_output_all_cancel();
			break;
		}

		player_unlock(pc);

		if (player.buffering) {
			/* buffering at the start of the song - wait
			   until the buffer is large enough, to
			   prevent stuttering on slow machines */

			if (music_pipe_size(player.pipe) < pc->buffered_before_play &&
			    !decoder_lock_is_idle(dc)) {
				/* not enough decoded buffer space yet */

				if (!player.paused &&
				    audio_format_defined(&player.play_audio_format) &&
				    audio_output_all_check() < 4 &&
				    !player_send_silence(&player))
					break;

				decoder_lock(dc);
				/* XXX race condition: check decoder again */
				player_wait_decoder(pc, dc);
				decoder_unlock(dc);
				player_lock(pc);
				continue;
			} else {
				/* buffering is complete */
				player.buffering = false;
			}
		}

		if (player.decoder_starting) {
			/* wait until the decoder is initialized completely */

			if (!player_check_decoder_startup(&player))
				break;

			/* seek to the beginning of the range */
			const struct song *song = decoder_current_song(dc);
			if (song != NULL && song->start_ms > 0 &&
			    /* we must not send a seek command until
			       the decoder is initialized
			       completely */
			    !player.decoder_starting &&
			    !dc_seek(dc, song->start_ms / 1000.0))
				player_dc_stop(&player);

			player_lock(pc);
			continue;
		}

#ifndef NDEBUG
		/*
		music_pipe_check_format(&play_audio_format,
					player.next_song_chunk,
					&dc->out_audio_format);
		*/
#endif

		if (decoder_lock_is_idle(dc) && player.queued &&
		    dc->pipe == player.pipe) {
			/* the decoder has finished the current song;
			   make it decode the next song */

			assert(dc->pipe == NULL || dc->pipe == player.pipe);

			player_dc_start(&player, music_pipe_new());
		}

		if (player_dc_at_next_song(&player) &&
		    player.xfade == XFADE_UNKNOWN &&
		    !decoder_lock_is_starting(dc)) {
			/* enable cross fading in this song?  if yes,
			   calculate how many chunks will be required
			   for it */
			player.cross_fade_chunks =
				cross_fade_calc(pc->cross_fade_seconds, dc->total_time,
						pc->mixramp_db,
						pc->mixramp_delay_seconds,
						dc->replay_gain_db,
						dc->replay_gain_prev_db,
						dc->mixramp_start,
						dc->mixramp_prev_end,
						&dc->out_audio_format,
						&player.play_audio_format,
						music_buffer_size(player_buffer) -
						pc->buffered_before_play);
			if (player.cross_fade_chunks > 0) {
				player.xfade = XFADE_ENABLED;
				player.cross_fading = false;
			} else
				/* cross fading is disabled or the
				   next song is too short */
				player.xfade = XFADE_DISABLED;
		}

		if (player.paused) {
			player_lock(pc);

			if (pc->command == PLAYER_COMMAND_NONE)
				player_wait(pc);
			continue;
		} else if (!music_pipe_empty(player.pipe)) {
			/* at least one music chunk is ready - send it
			   to the audio output */

			play_next_chunk(&player);
		} else if (audio_output_all_check() > 0) {
			/* not enough data from decoder, but the
			   output thread is still busy, so it's
			   okay */

			/* XXX synchronize in a better way */
			g_usleep(10000);
		} else if (player_dc_at_next_song(&player)) {
			/* at the beginning of a new song */

			if (!player_song_border(&player))
				break;
		} else if (decoder_lock_is_idle(dc)) {
			/* check the size of the pipe again, because
			   the decoder thread may have added something
			   since we last checked */
			if (music_pipe_empty(player.pipe)) {
				/* wait for the hardware to finish
				   playback */
				audio_output_all_drain();
				break;
			}
		} else {
			/* the decoder is too busy and hasn't provided
			   new PCM data in time: send silence (if the
			   output pipe is empty) */
			if (!player_send_silence(&player))
				break;
		}

		player_lock(pc);
	}

	player_dc_stop(&player);

	music_pipe_clear(player.pipe, player_buffer);
	music_pipe_free(player.pipe);

	if (player.cross_fade_tag != NULL)
		tag_free(player.cross_fade_tag);

	player_lock(pc);

	if (player.queued) {
		assert(pc->next_song != NULL);
		pc->next_song = NULL;
	}

	pc->state = PLAYER_STATE_STOP;

	player_unlock(pc);

	event_pipe_emit(PIPE_EVENT_PLAYLIST);

	player_lock(pc);
}

static gpointer
player_task(gpointer arg)
{
	struct player_control *pc = arg;

	struct decoder_control *dc = dc_new(pc->cond);
	decoder_thread_start(dc);

	player_buffer = music_buffer_new(pc->buffer_chunks);

	player_lock(pc);

	while (1) {
		switch (pc->command) {
		case PLAYER_COMMAND_QUEUE:
			assert(pc->next_song != NULL);

			do_play(pc, dc);
			break;

		case PLAYER_COMMAND_STOP:
			player_unlock(pc);
			audio_output_all_cancel();
			player_lock(pc);

			/* fall through */

		case PLAYER_COMMAND_SEEK:
		case PLAYER_COMMAND_PAUSE:
			pc->next_song = NULL;
			player_command_finished_locked(pc);
			break;

		case PLAYER_COMMAND_CLOSE_AUDIO:
			player_unlock(pc);

			audio_output_all_release();

			player_lock(pc);
			player_command_finished_locked(pc);

#ifndef NDEBUG
			/* in the DEBUG build, check for leaked
			   music_chunk objects by freeing the
			   music_buffer */
			music_buffer_free(player_buffer);
			player_buffer = music_buffer_new(pc->buffer_chunks);
#endif

			break;

		case PLAYER_COMMAND_UPDATE_AUDIO:
			player_unlock(pc);
			audio_output_all_enable_disable();
			player_lock(pc);
			player_command_finished_locked(pc);
			break;

		case PLAYER_COMMAND_EXIT:
			player_unlock(pc);

			dc_quit(dc);
			dc_free(dc);
			audio_output_all_close();
			music_buffer_free(player_buffer);

			player_command_finished(pc);
			return NULL;

		case PLAYER_COMMAND_CANCEL:
			pc->next_song = NULL;
			player_command_finished_locked(pc);
			break;

		case PLAYER_COMMAND_REFRESH:
			/* no-op when not playing */
			player_command_finished_locked(pc);
			break;

		case PLAYER_COMMAND_NONE:
			player_wait(pc);
			break;
		}
	}
}

void
player_create(struct player_control *pc)
{
	assert(pc->thread == NULL);

	GError *e = NULL;
	pc->thread = g_thread_create(player_task, pc, true, &e);
	if (pc->thread == NULL)
		MPD_ERROR("Failed to spawn player task: %s", e->message);
}<|MERGE_RESOLUTION|>--- conflicted
+++ resolved
@@ -628,13 +628,9 @@
 		return true;
 	}
 
-<<<<<<< HEAD
+	player_lock(pc);
 	pc->bit_rate = chunk->bit_rate;
-=======
-	player_lock();
-	pc.bit_rate = chunk->bit_rate;
-	player_unlock();
->>>>>>> 838f7cd2
+	player_unlock(pc);
 
 	/* send the chunk to the audio outputs */
 
